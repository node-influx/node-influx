var InfluxRequest = require('./lib/InfluxRequest.js')
var url = require('url')
var _ = require('underscore')

var defaultOptions = {
<<<<<<< HEAD
  hosts: [],
  disabled_hosts: [],
  username: 'root',
  password: 'root',
  port: 8086,
  depreciatedLogging: (process.env.NODE_ENV === undefined || 'development') ? console.log : false,
  failoverTimeout: 60000,
  requestTimeout: null,
  maxRetries: 2,
  timePrecision: 'ms'
}

var InfluxDB = function (options) {
  this.options = _.extend(_.clone(defaultOptions), options)

  this.request = new InfluxRequest({
    failoverTimeout: this.options.failoverTimeout,
    maxRetries: this.options.maxRetries,
    requestTimeout: this.options.requestTimeout
  })

  if ((!_.isArray(this.options.hosts) || this.options.hosts.length === 0) && typeof this.options.host === 'string') {
    this.request.addHost(this.options.host, this.options.port)
  }
  if (_.isArray(this.options.hosts) && this.options.hosts.length > 0) {
    var self = this
    _.each(this.options.hosts, function (host) {
      self.request.addHost(host.host, host.port || self.options.port)
    })
=======
  hosts               : [],
  disabled_hosts      : [],
  username            : 'root',
  password            : 'root',
  port                : 8086,
  protocol            : 'http',
  depreciatedLogging  : (process.env.NODE_ENV === undefined || 'development') ? console.log : false,
  failoverTimeout     : 60000,
  requestTimeout      : null,
  maxRetries          : 2,
  timePrecision       : 'ms'
};

var InfluxDB = function(options) {

  this.options = _.extend(_.clone(defaultOptions), options);

  this.request = new influxRequest({
    failoverTimeout   : this.options.failoverTimeout,
    maxRetries        : this.options.maxRetries,
    requestTimeout    : this.options.requestTimeout
  });

  if ( (!_.isArray(this.options.hosts) || 0 === this.options.hosts.length ) && 'string' === typeof this.options.host)
  {
    this.request.addHost(this.options.host, this.options.port, this.options.protocol);
  }
  if (_.isArray(this.options.hosts) && 0 < this.options.hosts.length)
  {
    var self = this;
    _.each(this.options.hosts,function(host){
      var port = host.port || self.options.port;
      var protocol = host.protocol || self.options.protocol;
      self.request.addHost(host.host, port, protocol);
    });
>>>>>>> 0c903b8c
  }

  return this
}

InfluxDB.prototype._parseCallback = function (callback) {
  return function (err, res, body) {
    if (typeof callback === 'undefined') return
    if (err) {
      return callback(err)
    }
    if (res.statusCode < 200 || res.statusCode >= 300) {
      return callback(new Error(body))
    }
    return callback(null, body)
  }
}

InfluxDB.prototype.setRequestTimeout = function (value) {
  return this.request.setRequestTimeout(value)
}

InfluxDB.prototype.setFailoverTimeout = function (value) {
  return this.request.setFailoverTimeout(value)
}

InfluxDB.prototype.url = function (database, query) {
  return url.format({
    pathname: database,
    query: _.extend({
      u: this.options.username,
      p: this.options.password,
      time_precision: this.options.timePrecision
    }, query || {})
  })
}

InfluxDB.prototype.createDatabase = function (databaseName, options, callback) {
  if (typeof callback === 'undefined') {
    callback = options
    options = {}
  }

  this.request.post({
    url: this.url('cluster/database_configs/' + databaseName),
    headers: {
      'content-type': 'application/json'
    },
    body: JSON.stringify(options, null)
  }, this._parseCallback(callback))
}

InfluxDB.prototype.deleteDatabase = function (databaseName, callback) {
  this.request.get({
    method: 'DELETE',
    url: this.url('db/' + databaseName)
  }, this._parseCallback(callback))
}

InfluxDB.prototype.getDatabaseNames = function (callback) {
  this.request.get({
    url: this.url('db'),
    json: true
  }, this._parseCallback(function (err, dbs) {
    if (err) {
      return callback(err, dbs)
    }
    return callback(err, _.map(dbs, function (db) { return db.name }))
  }))
}

InfluxDB.prototype.getSeriesNames = function (databaseName, callback) {
  // if database defined on connection level use it unless overwritten
  if (this.options.database && typeof databaseName === 'function') {
    callback = databaseName
    databaseName = this.options.database
  }

  this.request.get({
    url: this.url('db/' + databaseName + '/series', {q: 'list series'}),
    json: true
  }, this._parseCallback(function (err, results) {
    if (err) {
      return callback(err, results)
    }
    return callback(err, _.map(results[0].points, function (series) { return series[1] }))
  }))
}

InfluxDB.prototype.getUsers = function (databaseName, callback) {
  this.request.get({
    url: this.url('db/' + databaseName + '/users'),
    json: true
  }, this._parseCallback(callback))
}

InfluxDB.prototype.getUser = function (databaseName, username, callback) {
  this.request.get({
    url: this.url('db/' + databaseName + '/users/' + username),
    json: true
  }, this._parseCallback(callback))
}

InfluxDB.prototype.createUser = function (databaseName, username, password, callback) {
  this.request.post({
    url: this.url('db/' + databaseName + '/users'),
    headers: {
      'content-type': 'application/json'
    },
    body: JSON.stringify({
      name: username,
      password: password
    }, null)
  }, this._parseCallback(callback))
}

InfluxDB.prototype.updateUser = function (databaseName, userName, options, callback) {
  this.request.post({
    url: this.url('db/' + databaseName + '/users/' + userName),
    headers: {
      'content-type': 'application/json'
    },
    body: JSON.stringify(options, null)
  }, this._parseCallback(callback))
}

InfluxDB.prototype.writeSeries = function (series, options, callback) {
  if (typeof options === 'function') {
    callback = options
    options = {}
  }
  if (typeof options === 'undefined') options = {}

  var query = options.query || {}
  var data = []

  _.each(series, function (dataPoints, seriesName) {
    var datum = { points: [], name: seriesName, columns: [] }
    // Collect column names first
    var columns = {}
    _.each(dataPoints, function (values) {
      _.each(values, function (_, k) {
        columns[k] = true
      })
    })
    datum.columns = _.keys(columns)
    // Add point values with null where needed
    _.each(dataPoints, function (values) {
      var point = []
      _.each(datum.columns, function (k) {
        var v = typeof values[k] === 'undefined' ? null : values[k]
        if (k === 'time' && v instanceof Date) {
          v = v.valueOf()
          query.time_precision = 'ms'
        }
        point.push(v)
      })
      datum.points.push(point)
    })
    data.push(datum)
  })

  this.request.post({
    url: this.seriesUrl(options.database, query),
    headers: {
      'content-type': 'application/json'
    },
    pool: (typeof options.pool !== 'undefined') ? options.pool : {},
    body: JSON.stringify(data)
  }, this._parseCallback(callback))
}

InfluxDB.prototype.writePoint = function (seriesName, values, options, callback) {
  var data = {}
  data[seriesName] = [values]
  this.writeSeries(data, options, callback)
}

InfluxDB.prototype.writePoints = function (seriesName, points, options, callback) {
  var data = {}
  data[seriesName] = points
  this.writeSeries(data, options, callback)
}

InfluxDB.prototype.query = function (query, callback) {
  this.request.get({
    url: this.url('db/' + this.options.database + '/series', { q: query }),
    json: true
  }, this._parseCallback(callback))
}

InfluxDB.prototype.dropSeries = function (databaseName, seriesName, callback) {
  if (typeof seriesName === 'function') {
    callback = seriesName
    seriesName = databaseName
    databaseName = this.options.database
  }
  this.request.get({
    url: this.url('db/' + databaseName + '/series/' + seriesName),
    method: 'DELETE',
    json: true
  }, this._parseCallback(callback))
}

InfluxDB.prototype.getContinuousQueries = function (databaseName, callback) {
  if (typeof databaseName === 'function') {
    callback = databaseName
    databaseName = this.options.database
  }
  this.request.get({
    url: this.url('db/' + databaseName + '/series', { q: 'list continuous queries' }),
    json: true
  }, this._parseCallback(callback))
}

InfluxDB.prototype.dropContinuousQuery = function (databaseName, queryID, callback) {
  if (typeof queryID === 'function') {
    callback = queryID
    queryID = databaseName
    databaseName = this.options.database
  }
  this.request.get({
    url: this.url('db/' + databaseName + '/series', { q: 'drop continuous query ' + queryID }),
    json: true
  }, this._parseCallback(callback))
}

InfluxDB.prototype.getShardSpaces = function (databaseName, callback) {
  if (typeof databaseName === 'function') {
    callback = databaseName
    databaseName = this.options.database
  }
  this.request.get({
    url: this.url('cluster/shard_spaces'),
    json: true
  }, this._parseCallback(function (err, shards) {
    if (err) return callback(err, shards)
    callback(null, _.where(shards, {database: databaseName}))
  }))
}

InfluxDB.prototype.createShardSpace = function (databaseName, shardSpace, callback) {
  if (typeof shardSpace === 'function') {
    callback = shardSpace
    shardSpace = databaseName
    databaseName = this.options.database
  }
  this.request.post({
    url: this.url('cluster/shard_spaces/' + databaseName),
    headers: {
      'content-type': 'application/json'
    },
    body: JSON.stringify(shardSpace, null)
  }, this._parseCallback(callback))
}

InfluxDB.prototype.updateShardSpace = function (databaseName, shardSpaceName, options, callback) {
  if (typeof options === 'function') {
    callback = options
    options = shardSpaceName
    shardSpaceName = databaseName
    databaseName = this.options.database
  }
  this.request.post({
    url: this.url('cluster/shard_spaces/' + databaseName + '/' + shardSpaceName),
    headers: {
      'content-type': 'application/json'
    },
    body: JSON.stringify(options, null)
  }, this._parseCallback(callback))
}

InfluxDB.prototype.deleteShardSpace = function (databaseName, shardSpaceName, callback) {
  if (typeof shardSpaceName === 'function') {
    callback = shardSpaceName
    shardSpaceName = databaseName
    databaseName = this.options.database
  }
  this.request.get({
    method: 'DELETE',
    url: this.url('cluster/shard_spaces/' + databaseName + '/' + shardSpaceName)
  }, this._parseCallback(callback))
}

InfluxDB.prototype.seriesUrl = function (databaseName, query) {
  if (!databaseName) databaseName = this.options.database
  return this.url('db/' + databaseName + '/series', query)
}

InfluxDB.prototype.getHostsAvailable = function () {
  return this.request.getHostsAvailable()
}

InfluxDB.prototype.getHostsDisabled = function () {
  return this.request.getHostsDisabled()
}

var createClient = function () {
  var args = arguments
  var Client = function () { return InfluxDB.apply(this, args) }
  Client.prototype = InfluxDB.prototype
  return new Client()
}

var parseResult = function (res) {
  return _.map(res.points, function (point) {
    var objectPoint = {}
    _.each(res.columns, function (name, n) {
      objectPoint[name] = point[n]
    })
    return objectPoint
  })
}

module.exports = createClient
module.exports.parseResult = parseResult
module.exports.InfluxDB = InfluxDB
module.exports.defaultOptions = defaultOptions<|MERGE_RESOLUTION|>--- conflicted
+++ resolved
@@ -3,12 +3,12 @@
 var _ = require('underscore')
 
 var defaultOptions = {
-<<<<<<< HEAD
   hosts: [],
   disabled_hosts: [],
   username: 'root',
   password: 'root',
   port: 8086,
+  protocol: 'http',
   depreciatedLogging: (process.env.NODE_ENV === undefined || 'development') ? console.log : false,
   failoverTimeout: 60000,
   requestTimeout: null,
@@ -26,50 +26,15 @@
   })
 
   if ((!_.isArray(this.options.hosts) || this.options.hosts.length === 0) && typeof this.options.host === 'string') {
-    this.request.addHost(this.options.host, this.options.port)
+    this.request.addHost(this.options.host, this.options.port, this.options.protocol)
   }
   if (_.isArray(this.options.hosts) && this.options.hosts.length > 0) {
     var self = this
     _.each(this.options.hosts, function (host) {
-      self.request.addHost(host.host, host.port || self.options.port)
+      var port = host.port || self.options.port
+      var protocol = host.protocol || self.options.protocol
+      self.request.addHost(host.host, port, protocol)
     })
-=======
-  hosts               : [],
-  disabled_hosts      : [],
-  username            : 'root',
-  password            : 'root',
-  port                : 8086,
-  protocol            : 'http',
-  depreciatedLogging  : (process.env.NODE_ENV === undefined || 'development') ? console.log : false,
-  failoverTimeout     : 60000,
-  requestTimeout      : null,
-  maxRetries          : 2,
-  timePrecision       : 'ms'
-};
-
-var InfluxDB = function(options) {
-
-  this.options = _.extend(_.clone(defaultOptions), options);
-
-  this.request = new influxRequest({
-    failoverTimeout   : this.options.failoverTimeout,
-    maxRetries        : this.options.maxRetries,
-    requestTimeout    : this.options.requestTimeout
-  });
-
-  if ( (!_.isArray(this.options.hosts) || 0 === this.options.hosts.length ) && 'string' === typeof this.options.host)
-  {
-    this.request.addHost(this.options.host, this.options.port, this.options.protocol);
-  }
-  if (_.isArray(this.options.hosts) && 0 < this.options.hosts.length)
-  {
-    var self = this;
-    _.each(this.options.hosts,function(host){
-      var port = host.port || self.options.port;
-      var protocol = host.protocol || self.options.protocol;
-      self.request.addHost(host.host, port, protocol);
-    });
->>>>>>> 0c903b8c
   }
 
   return this
