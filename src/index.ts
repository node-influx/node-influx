--- conflicted
+++ resolved
@@ -409,22 +409,8 @@
       this.pool.addHost(`${host.protocol}://${host.host}:${host.port}`, host.options);
     });
 
-<<<<<<< HEAD
     this.options.schema.forEach(schema => this.createSchema(schema));
   }
-=======
-    this.options.schema.forEach(schema => {
-      const db = (schema.database = schema.database || this.options.database);
-      if (!db) {
-        throw new Error(
-          `Schema ${schema.measurement} doesn't have a database specified,` +
-            'and no default database is provided!',
-        );
-      }
-      if (!this.schema[db]) {
-        this.schema[db] = Object.create(null);
-      }
->>>>>>> 0761e1f3
 
   /**
    * Adds specified schema for better fields coercing.
