/* eslint-disable @typescript-eslint/unified-signatures */
/* eslint-disable no-prototype-builtins */

import { RequestOptions } from "https";
import * as url from "url";

import * as b from "./builder";
import * as grammar from "./grammar";
import { IPingStats, IPoolOptions, Pool } from "./pool";
import { assertNoErrors, IResults, parse, parseSingle } from "./results";
import { coerceBadly, ISchemaOptions, Schema } from "./schema";

const defaultHost: IHostConfig = Object.freeze({
  host: "127.0.0.1",
  port: 8086,
  path: "",
  protocol: "http" as const,
});

const defaultOptions: IClusterConfig = Object.freeze({
  database: null,
  hosts: [],
  password: "root",
  schema: [],
  username: "root",
});

export * from "./builder";
export {
  INanoDate,
  FieldType,
  Precision,
  Raw,
  TimePrecision,
  escape,
  toNanoDate,
} from "./grammar";
export { ISchemaOptions } from "./schema";
export { IPingStats, IPoolOptions } from "./pool";
export { IResults, IResponse, ResultError } from "./results";

export interface IHostConfig {
  /**
   * Influx host to connect to, defaults to 127.0.0.1.
   */
  host?: string;
  /**
   * Influx port to connect to, defaults to 8086.
   */
  port?: number;
  /**
   * Path for Influx within the host, defaults to ''.
   * May be used if Influx is behind a reverse proxy or load balancer.
   */
  path?: string;
  /**
   * Protocol to connect over, defaults to 'http'.
   */
  protocol?: "http" | "https";

  /**
   * Optional request option overrides.
   */
  options?: RequestOptions;
}

export interface ISingleHostConfig extends IHostConfig {
  /**
   * Username for connecting to the database. Defaults to 'root'.
   */
  username?: string;

  /**
   * Password for connecting to the database. Defaults to 'root'.
   */
  password?: string;

  /**
   * Default database to write information to.
   */
  database?: string;

  /**
   * Settings for the connection pool.
   */
  pool?: IPoolOptions;

  /**
   * A list of schema for measurements in the database.
   */
  schema?: ISchemaOptions[];
}

export interface IClusterConfig {
  /**
   * Username for connecting to the database. Defaults to 'root'.
   */
  username?: string;

  /**
   * Password for connecting to the database. Defaults to 'root'.
   */
  password?: string;

  /**
   * Default database to write information to.
   */
  database?: string;

  /**
   * A list of cluster hosts to connect to.
   */
  hosts: IHostConfig[];

  /**
   * Settings for the connection pool.
   */
  pool?: IPoolOptions;

  /**
   * A list of schema for measurements in the database.
   */
  schema?: ISchemaOptions[];
}

export interface IPoint {
  /**
   * Measurement is the Influx measurement name.
   */
  measurement?: string;

  /**
   * Tags is the list of tag values to insert.
   */
  tags?: { [name: string]: string };

  /**
   * Fields is the list of field values to insert.
   */
  fields?: { [name: string]: any };

  /**
   * Timestamp tags this measurement with a date. This can be a Date object,
   * in which case we'll adjust it to the desired precision, or a numeric
   * string or number, in which case it gets passed directly to Influx.
   */
  timestamp?: Date | string | number;
}

export interface IParsedPoint extends IPoint {
  /**
   * Fields Pairs is the list of key/value pairs for each field on the point
   */
  fieldsPairs: Array<[string, string]>;
  /**
   * Tags Names is the list of tag names in the point
   */
  tagsNames: string[];
  /**
   * Casted Timestamp is the timestamp value after being casted to the
   * desired precision. Default 'n'
   */
  castedTimestamp?: string;
}

export interface IWriteOptions {
  /**
   * Precision at which the points are written, defaults to nanoseconds 'n'.
   */
  precision?: grammar.TimePrecision;

  /**
   * Retention policy to write the points under, defaults to the DEFAULT
   * database policy.
   */
  retentionPolicy?: string;

  /**
   * Database under which to write the points. This is required if a default
   * database is not provided in Influx.
   */
  database?: string;
}

export interface IQueryOptions {
  /**
   * Defines the precision at which to query points. When left blank, it will
   * query in nanosecond precision.
   */
  precision?: grammar.TimePrecision;

  /**
   * Retention policy to query from, defaults to the DEFAULT
   * database policy.
   */
  retentionPolicy?: string;

  /**
   * Database under which to query the points. This is required if a default
   * database is not provided in Influx.
   */
  database?: string;

  /**
   * Any placeholders used by the query. Using these is strongly recommended
   * to avoid injection attacks.
   */
  placeholders?: Record<string, string | number>;
}

export interface IParseOptions {
  /**
   * Precision at which the points are written, defaults to nanoseconds 'n'.
   */
  precision?: grammar.TimePrecision;
  /**
   * Database under which to write the points. This is required if a default
   * database is not provided in Influx.
   */
  database?: string;
}

/**
 * IRetentionOptions are passed into passed into the {@link
 * InfluxDB#createRetentionPolicy} and {@link InfluxDB#alterRetentionPolicy}.
 * See the [Downsampling and Retention page](https://docs.influxdata.com/
 * influxdb/v1.0/guides/downsampling_and_retention/) on the Influx docs for
 * more information.
 */
export interface IRetentionOptions {
  database?: string;
  duration: string;
  replication: number;
  isDefault?: boolean;
}

/**
 * Parses the URL out into into a IClusterConfig object
 */
function parseOptionsUrl(addr: string): ISingleHostConfig {
  const parsed = url.parse(addr);
  const options: ISingleHostConfig = {
    host: parsed.hostname,
    port: Number(parsed.port),
    protocol: parsed.protocol.slice(0, -1) as "http" | "https",
  };

  if (parsed.auth) {
    [options.username, options.password] = parsed.auth.split(":");
  }

  if (parsed.pathname.length > 1) {
    options.database = parsed.pathname.slice(1);
  }

  return options;
}

/**
 * Works similarly to Object.assign, but only overwrites
 * properties that resolve to undefined.
 */
function defaults<T>(target: T, ...srcs: T[]): T {
  srcs.forEach((src) => {
    Object.keys(src).forEach((key: Extract<keyof T, string>) => {
      if (target[key] === undefined) {
        target[key] = src[key];
      }
    });
  });

  return target;
}

/**
 * InfluxDB is the public interface to run queries against your database.
 * This is a 'driver-level' module, not a a full-fleged ORM or ODM; you run
 * queries directly by calling methods on this class.
 *
 * Please check out some of [the tutorials](https://node-influx.github.io/manual/tutorial.html)
 * if you want help getting started!
 *
 * @example
 * const Influx = require('influx');
 * const influx = new Influx.InfluxDB({
 *  host: 'localhost',
 *  database: 'express_response_db',
 *  schema: [
 *    {
 *      measurement: 'response_times',
 *      fields: {
 *        path: Influx.FieldType.STRING,
 *        duration: Influx.FieldType.INTEGER
 *      },
 *      tags: [
 *        'host'
 *      ]
 *    }
 *  ]
 * })
 *
 * @example
 * // Connect over HTTPS
 * const Influx = require('influx');
 * const influx = new Influx.InfluxDB({
 *  host: 'myinfluxdbhost',
 *  port: 443,
 *  protocol: 'https'
 *  database: 'express_response_db',
 *  schema: [
 *    {
 *      measurement: 'response_times',
 *      fields: {
 *        path: Influx.FieldType.STRING,
 *        duration: Influx.FieldType.INTEGER
 *      },
 *      tags: [
 *        'host'
 *      ]
 *    }
 *  ]
 * })
 *
 * influx.writePoints([
 *   {
 *     measurement: 'response_times',
 *     tags: { host: os.hostname() },
 *     fields: { duration, path: req.path },
 *   }
 * ]).then(() => {
 *   return influx.query(`
 *     select * from response_times
 *     where host = $<host>
 *     order by time desc
 *     limit 10
 *   `, {
 *      placeholders: {
 *        host: os.hostname()
 *      }
 *   })
 * }).then(rows => {
 *   rows.forEach(row => console.log(`A request to ${row.path} took ${row.duration}ms`))
 * })
 */
export class InfluxDB {
  /**
   * Connect pool for making requests.
   * @private
   */
  private readonly _pool: Pool;

  /**
   * Config options for Influx.
   * @private
   */
  private readonly _options: IClusterConfig;

  /**
   * Map of Schema instances defining measurements in Influx.
   * @private
   */
  private _schema: {
    [db: string]: { [measurement: string]: Schema };
  } = Object.create(null);

  constructor(options: ISingleHostConfig);

  /**
   * Connect to an InfluxDB cluster by specifying a
   * set of connection options.
   */
  constructor(options: IClusterConfig);

  /**
   * Connect to an InfluxDB instance using a configuration URL.
   * @example
   * new InfluxDB('http://user:password@host:8086/database')
   */
  constructor(url: string);

  /**
   * Connects to a local, default Influx instance.
   */
  constructor();

  /**
   * Connect to a single InfluxDB instance by specifying
   * a set of connection options.
   * @param [options='http://root:root@127.0.0.1:8086']
   *
   * @example
   * const Influx = require('influx')
   *
   * // Connect to a single host with a DSN:
   * const influx = new Influx.InfluxDB('http://user:password@host:8086/database')
   *
   * @example
   * const Influx = require('influx')
   *
   * // Connect to a single host with a full set of config details and
   * // a custom schema
   * const client = new Influx.InfluxDB({
   *   database: 'my_db',
   *   host: 'localhost',
   *   port: 8086,
   *   username: 'connor',
   *   password: 'pa$$w0rd',
   *   schema: [
   *     {
   *       measurement: 'perf',
   *       fields: {
   *         memory_usage: Influx.FieldType.INTEGER,
   *         cpu_usage: Influx.FieldType.FLOAT,
   *         is_online: Influx.FieldType.BOOLEAN
   *       }
   *       tags: [
   *         'hostname'
   *       ]
   *     }
   *   ]
   * })
   *
   * @example
   * const Influx = require('influx')
   *
   * // Use a pool of several host connections and balance queries across them:
   * const client = new Influx.InfluxDB({
   *   database: 'my_db',
   *   username: 'connor',
   *   password: 'pa$$w0rd',
   *   hosts: [
   *     { host: 'db1.example.com' },
   *     { host: 'db2.example.com' },
   *   ],
   *   schema: [
   *     {
   *       measurement: 'perf',
   *       fields: {
   *         memory_usage: Influx.FieldType.INTEGER,
   *         cpu_usage: Influx.FieldType.FLOAT,
   *         is_online: Influx.FieldType.BOOLEAN
   *       }
   *       tags: [
   *         'hostname'
   *       ]
   *     }
   *   ]
   * })
   *
   */
  constructor(options?: any) {
    // Figure out how to parse whatever we were passed in into a IClusterConfig.
    if (typeof options === "string") {
      // Plain URI => ISingleHostConfig
      options = parseOptionsUrl(options);
    } else if (!options) {
      options = defaultHost;
    }

    if (!options.hasOwnProperty("hosts")) {
      // ISingleHostConfig => IClusterConfig
      options = {
        database: options.database,
        hosts: [options],
        password: options.password,
        pool: options.pool,
        schema: options.schema,
        username: options.username,
      };
    }

    const resolved = options as IClusterConfig;
    resolved.hosts = resolved.hosts.map((host) => {
      return defaults(
        {
          host: host.host,
          port: host.port,
          path: host.path,
          protocol: host.protocol,
          options: host.options,
        },
        defaultHost,
      );
    });

    this._pool = new Pool(resolved.pool);
    this._options = defaults(resolved, defaultOptions);

    resolved.hosts.forEach((host) => {
      this._pool.addHost(
        `${host.protocol}://${host.host}:${host.port}${host.path}`,
        host.options,
      );
    });

    this._options.schema.forEach((schema) => this._createSchema(schema));
  }

  /**
   * Adds specified schema for better fields coercing.
   *
   * @param {ISchemaOptions} schema
   * @memberof InfluxDB
   */
  public addSchema(schema: ISchemaOptions): void {
    this._createSchema(schema);
  }

  /**
   * Creates a new database with the provided name.
   * @param databaseName
   * @return
   * @example
   * influx.createDatabase('mydb')
   */
  public createDatabase(databaseName: string): Promise<void> {
    return this._pool
      .json(
        this._getQueryOpts(
          {
            q: `create database ${grammar.escape.quoted(databaseName)}`,
          },
          "POST",
        ),
      )
      .then(assertNoErrors)
      .then(() => undefined);
  }

  /**
   * Deletes a database with the provided name.
   * @param databaseName
   * @return
   * @example
   * influx.dropDatabase('mydb')
   */
  public dropDatabase(databaseName: string): Promise<void> {
    return this._pool
      .json(
        this._getQueryOpts(
          {
            q: `drop database ${grammar.escape.quoted(databaseName)}`,
          },
          "POST",
        ),
      )
      .then(assertNoErrors)
      .then(() => undefined);
  }

  /**
   * Returns array of database names. Requires cluster admin privileges.
   * @returns a list of database names
   * @example
   * influx.getDatabaseNames().then(names =>
   *   console.log('My database names are: ' + names.join(', ')));
   */
  public getDatabaseNames(): Promise<string[]> {
    return this._pool
      .json(this._getQueryOpts({ q: "show databases" }))
      .then((res) => parseSingle<{ name: string }>(res).map((r) => r.name));
  }

  /**
   * Returns array of measurements.
   * @returns a list of measurement names
   * @param [database] the database the measurement lives in, optional
   *     if a default database is provided.
   * @example
   * influx.getMeasurements().then(names =>
   *   console.log('My measurement names are: ' + names.join(', ')));
   */
  public getMeasurements(
    database: string = this._defaultDB(),
  ): Promise<string[]> {
    return this._pool
      .json(
        this._getQueryOpts({
          db: database,
          q: "show measurements",
        }),
      )
      .then((res) => parseSingle<{ name: string }>(res).map((r) => r.name));
  }

  /**
   * Returns a list of all series within the target measurement, or from the
   * entire database if a measurement isn't provided.
   * @param [options]
   * @param [options.measurement] if provided, we'll only get series
   *     from within that measurement.
   * @param [options.database] the database the series lives in,
   *     optional if a default database is provided.
   * @returns a list of series names
   * @example
   * influx.getSeries().then(names => {
   *   console.log('My series names in my_measurement are: ' + names.join(', '))
   * })
   *
   * influx.getSeries({
   *   measurement: 'my_measurement',
   *   database: 'my_db'
   * }).then(names => {
   *   console.log('My series names in my_measurement are: ' + names.join(', '))
   * })
   */
  public getSeries(
    options: {
      measurement?: string;
      database?: string;
    } = {},
  ): Promise<string[]> {
    const { database = this._defaultDB(), measurement } = options;

    let query = "show series";
    if (measurement) {
      query += ` from ${grammar.escape.quoted(measurement)}`;
    }

    return this._pool
      .json(
        this._getQueryOpts({
          db: database,
          q: query,
        }),
      )
      .then((res) => parseSingle<{ key: string }>(res).map((r) => r.key));
  }

  /**
   * Removes a measurement from the database.
   * @param measurement
   * @param [database] the database the measurement lives in, optional
   *     if a default database is provided.
   * @return
   * @example
   * influx.dropMeasurement('my_measurement')
   */
  public dropMeasurement(
    measurement: string,
    database: string = this._defaultDB(),
  ): Promise<void> {
    return this._pool
      .json(
        this._getQueryOpts(
          {
            db: database,
            q: `drop measurement ${grammar.escape.quoted(measurement)}`,
          },
          "POST",
        ),
      )
      .then(assertNoErrors)
      .then(() => undefined);
  }

  /**
   * Removes a one or more series from InfluxDB.
   *
   * @returns
   * @example
   * // The following pairs of queries are equivalent: you can chose either to
   * // use our builder or pass in string directly. The builder takes care
   * // of escaping and most syntax handling for you.
   *
   * influx.dropSeries({ where: e => e.tag('cpu').equals.value('cpu8') })
   * influx.dropSeries({ where: '"cpu" = \'cpu8\'' })
   * // DROP SERIES WHERE "cpu" = 'cpu8'
   *
   * influx.dropSeries({ measurement: m => m.name('cpu').policy('autogen') })
   * influx.dropSeries({ measurement: '"cpu"."autogen"' })
   * // DROP SERIES FROM "autogen"."cpu"
   *
   * influx.dropSeries({
   *   measurement: m => m.name('cpu').policy('autogen'),
   *   where: e => e.tag('cpu').equals.value('cpu8'),
   *   database: 'my_db'
   * })
   * // DROP SERIES FROM "autogen"."cpu" WHERE "cpu" = 'cpu8'
   */
  public dropSeries(
    options: b.measurement | b.where | { database: string },
  ): Promise<void> {
    const db =
      "database" in options ? (options as any).database : this._defaultDB();

    let q = "drop series";
    if ("measurement" in options) {
      q += " from " + b.parseMeasurement(options);
    }

    if ("where" in options) {
      q += " where " + b.parseWhere(options);
    }

    return this._pool
      .json(this._getQueryOpts({ db, q }, "POST"))
      .then(assertNoErrors)
      .then(() => undefined);
  }

  /**
   * Returns a list of users on the Influx database.
   * @return
   * @example
   * influx.getUsers().then(users => {
   *   users.forEach(user => {
   *     if (user.admin) {
   *       console.log(user.user, 'is an admin!')
   *     } else {
   *       console.log(user.user, 'is not an admin!')
   *     }
   *   })
   * })
   */
  public getUsers(): Promise<IResults<{ user: string; admin: boolean }>> {
    return this._pool
      .json(this._getQueryOpts({ q: "show users" }))
      .then((result) => parseSingle<{ user: string; admin: boolean }>(result));
  }

  /**
   * Creates a new InfluxDB user.
   * @param username
   * @param password
   * @param [admin=false] If true, the user will be given all
   *     privileges on all databases.
   * @return
   * @example
   * influx.createUser('connor', 'pa55w0rd', true) // make 'connor' an admin
   *
   * // make non-admins:
   * influx.createUser('not_admin', 'pa55w0rd')
   */
  public createUser(
    username: string,
    password: string,
    admin = false,
  ): Promise<void> {
    return this._pool
      .json(
        this._getQueryOpts(
          {
            q:
              `create user ${grammar.escape.quoted(username)} with password ` +
              grammar.escape.stringLit(password) +
              (admin ? " with all privileges" : ""),
          },
          "POST",
        ),
      )
      .then(assertNoErrors)
      .then(() => undefined);
  }

  /**
   * Sets a password for an Influx user.
   * @param username
   * @param password
   * @return
   * @example
   * influx.setPassword('connor', 'pa55w0rd')
   */
  public setPassword(username: string, password: string): Promise<void> {
    return this._pool
      .json(
        this._getQueryOpts(
          {
            q:
              `set password for ${grammar.escape.quoted(username)} = ` +
              grammar.escape.stringLit(password),
          },
          "POST",
        ),
      )
      .then(assertNoErrors)
      .then(() => undefined);
  }

  /**
   * Grants a privilege to a specified user.
   * @param username
   * @param privilege Should be one of 'READ' or 'WRITE'
   * @param [database] If not provided, uses the default database.
   * @return
   * @example
   * influx.grantPrivilege('connor', 'READ', 'my_db') // grants read access on my_db to connor
   */
  public grantPrivilege(
    username: string,
    privilege: "READ" | "WRITE",
    database: string = this._defaultDB(),
  ): Promise<void> {
    return this._pool
      .json(
        this._getQueryOpts(
          {
            q:
              `grant ${privilege} on ${grammar.escape.quoted(database)} ` +
              `to ${grammar.escape.quoted(username)}`,
          },
          "POST",
        ),
      )
      .then(assertNoErrors)
      .then(() => undefined);
  }

  /**
   * Removes a privilege from a specified user.
   * @param username
   * @param privilege Should be one of 'READ' or 'WRITE'
   * @param [database] If not provided, uses the default database.
   * @return
   * @example
   * influx.revokePrivilege('connor', 'READ', 'my_db') // removes read access on my_db from connor
   */
  public revokePrivilege(
    username: string,
    privilege: "READ" | "WRITE",
    database: string = this._defaultDB(),
  ): Promise<void> {
    return this._pool
      .json(
        this._getQueryOpts(
          {
            q:
              `revoke ${privilege} on ${grammar.escape.quoted(
                database,
              )} from ` + grammar.escape.quoted(username),
          },
          "POST",
        ),
      )
      .then(assertNoErrors)
      .then(() => undefined);
  }

  /**
   * Grants admin privileges to a specified user.
   * @param username
   * @return
   * @example
   * influx.grantAdminPrivilege('connor')
   */
  public grantAdminPrivilege(username: string): Promise<void> {
    return this._pool
      .json(
        this._getQueryOpts(
          {
            q: `grant all to ${grammar.escape.quoted(username)}`,
          },
          "POST",
        ),
      )
      .then(assertNoErrors)
      .then(() => undefined);
  }

  /**
   * Removes a admin privilege from a specified user.
   * @param username
   * @return
   * @example
   * influx.revokeAdminPrivilege('connor')
   */
  public revokeAdminPrivilege(username: string): Promise<void> {
    return this._pool
      .json(
        this._getQueryOpts(
          {
            q: `revoke all from ${grammar.escape.quoted(username)}`,
          },
          "POST",
        ),
      )
      .then(assertNoErrors)
      .then(() => undefined);
  }

  /**
   * Removes a user from the database.
   * @param username
   * @return
   * @example
   * influx.dropUser('connor')
   */
  public dropUser(username: string): Promise<void> {
    return this._pool
      .json(
        this._getQueryOpts(
          {
            q: `drop user ${grammar.escape.quoted(username)}`,
          },
          "POST",
        ),
      )
      .then(assertNoErrors)
      .then(() => undefined);
  }

  /**
   * Creates a continuous query in a database
   * @param name The query name, for later reference
   * @param query The body of the query to run
   * @param [database] If not provided, uses the default database.
   * @param [resample] If provided, adds resample policy
   * @return
   * @example
   * influx.createContinuousQuery('downsample_cpu_1h', `
   *   SELECT MEAN(cpu) INTO "7d"."perf"
   *   FROM "1d"."perf" GROUP BY time(1m)
   * `, undefined, 'RESAMPLE FOR 7m')
   */
  public createContinuousQuery(
    name: string,
    query: string,
    database: string = this._defaultDB(),
    resample = "",
  ): Promise<void> {
    return this._pool
      .json(
        this._getQueryOpts(
          {
            q:
              `create continuous query ${grammar.escape.quoted(name)}` +
              ` on ${grammar.escape.quoted(
                database,
              )} ${resample} begin ${query} end`,
          },
          "POST",
        ),
      )
      .then(assertNoErrors)
      .then(() => undefined);
  }

  /**
   * Returns a list of continous queries in the database.
   * @param [database] If not provided, uses the default database.
   * @return
   * @example
   * influx.showContinousQueries()
   */
  public showContinousQueries(database: string = this._defaultDB()): Promise<
    IResults<{
      name: string;
      query: string;
    }>
  > {
    return this._pool
      .json(
        this._getQueryOpts({
          db: database,
          q: "show continuous queries",
        }),
      )
      .then((result) =>
        parseSingle<{
          name: string;
          query: string;
        }>(result),
      );
  }

  /**
   * Creates a continuous query in a database
   * @param name The query name
   * @param [database] If not provided, uses the default database.
   * @return
   * @example
   * influx.dropContinuousQuery('downsample_cpu_1h')
   */
  public dropContinuousQuery(
    name: string,
    database: string = this._defaultDB(),
  ): Promise<void> {
    return this._pool
      .json(
        this._getQueryOpts(
          {
            q:
              `drop continuous query ${grammar.escape.quoted(name)}` +
              ` on ${grammar.escape.quoted(database)}`,
          },
          "POST",
        ),
      )
      .then(assertNoErrors)
      .then(() => undefined);
  }

  /**
   * Creates a new retention policy on a database. You can read more about
   * [Downsampling and Retention](https://docs.influxdata.com/influxdb/v1.0/
   * guides/downsampling_and_retention/) on the InfluxDB website.
   *
   * @param name The retention policy name
   * @param options
   * @param [options.database] Database to create the policy on,
   *     uses the default database if not provided.
   * @param options.duration How long data in the retention policy
   *     should be stored for, should be in a format like `7d`. See details
   *     [here](https://docs.influxdata.com/influxdb/v1.0/query_language/spec/#durations)
   * @param options.replication How many servers data in the series
   *     should be replicated to.
   * @param [options.isDefault] Whether the retention policy should
   *     be the default policy on the database.
   * @return
   * @example
   * influx.createRetentionPolicy('7d', {
   *  duration: '7d',
   *  replication: 1
   * })
   */
  public createRetentionPolicy(
    name: string,
    options: IRetentionOptions,
  ): Promise<void> {
    const q =
      `create retention policy ${grammar.escape.quoted(name)} on ` +
      grammar.escape.quoted(options.database || this._defaultDB()) +
      ` duration ${options.duration} replication ${options.replication}` +
      (options.isDefault ? " default" : "");

    return this._pool
      .json(this._getQueryOpts({ q }, "POST"))
      .then(assertNoErrors)
      .then(() => undefined);
  }

  /**
   * Alters an existing retention policy on a database.
   *
   * @param name The retention policy name
   * @param options
   * @param [options.database] Database to create the policy on,
   *     uses the default database if not provided.
   * @param options.duration How long data in the retention policy
   *     should be stored for, should be in a format like `7d`. See details
   *     [here](https://docs.influxdata.com/influxdb/v1.0/query_language/spec/#durations)
   * @param options.replication How many servers data in the series
   *     should be replicated to.
   * @param [options.default] Whether the retention policy should
   *     be the default policy on the database.
   * @return
   * @example
   * influx.alterRetentionPolicy('7d', {
   *  duration: '7d',
   *  replication: 1,
   *  default: true
   * })
   */
  public alterRetentionPolicy(
    name: string,
    options: IRetentionOptions,
  ): Promise<void> {
    const q =
      `alter retention policy ${grammar.escape.quoted(name)} on ` +
      grammar.escape.quoted(options.database || this._defaultDB()) +
      ` duration ${options.duration} replication ${options.replication}` +
      (options.isDefault ? " default" : "");

    return this._pool
      .json(this._getQueryOpts({ q }, "POST"))
      .then(assertNoErrors)
      .then(() => undefined);
  }

  /**
   * Deletes a retention policy and associated data. Note that the data will
   * not be immediately destroyed, and will hang around until Influx's
   * bi-hourly cron.
   *
   * @param name The retention policy name
   * @param [database] Database name that the policy lives in,
   *     uses the default database if not provided.
   * @return
   * @example
   * influx.dropRetentionPolicy('7d')
   */
  public dropRetentionPolicy(
    name: string,
    database: string = this._defaultDB(),
  ): Promise<void> {
    return this._pool
      .json(
        this._getQueryOpts(
          {
            q:
              `drop retention policy ${grammar.escape.quoted(name)} ` +
              `on ${grammar.escape.quoted(database)}`,
          },
          "POST",
        ),
      )
      .then(assertNoErrors)
      .then(() => undefined);
  }

  /**
   * Shows retention policies on the database
   *
   * @param [database] The database to list policies on, uses the
   *     default database if not provided.
   * @return
   * @example
   * influx.showRetentionPolicies().then(policies => {
   *   expect(policies.slice()).to.deep.equal([
   *     {
   *       name: 'autogen',
   *       duration: '0s',
   *       shardGroupDuration: '168h0m0s',
   *       replicaN: 1,
   *       default: true,
   *     },
   *     {
   *       name: '7d',
   *       duration: '168h0m0s',
   *       shardGroupDuration: '24h0m0s',
   *       replicaN: 1,
   *       default: false,
   *     },
   *   ])
   * })
   */
  public showRetentionPolicies(database: string = this._defaultDB()): Promise<
    IResults<{
      default: boolean;
      duration: string;
      name: string;
      replicaN: number;
      shardGroupDuration: string;
    }>
  > {
    return this._pool
      .json(
        this._getQueryOpts(
          {
            q: `show retention policies on ${grammar.escape.quoted(database)}`,
          },
          "GET",
        ),
      )
      .then((result) =>
        parseSingle<{
          default: boolean; // Tslint:disable-line
          duration: string;
          name: string;
          replicaN: number;
          shardGroupDuration: string;
        }>(result),
      );
  }

  /**
   * Shows shards on the database
   *
   * @param [database] The database to list policies on, uses the
   *     default database if not provided.
   * @return
   * @example
   * influx.showShards().then(shards => {
   *   expect(shards.slice()).to.deep.equal([
   *     {
   *		id: 1
   *		database: 'database',
   *		retention_policy: 'autogen',
   *		shard_group: 1,
   *		start_time: '2019-05-06T00:00:00Z',
   *		end_time: '2019-05-13T00:00:00Z',
   *		expiry_time: '2019-05-13T00:00:00Z',
   *		owners: null,
   *     },
   *   ])
   * })
   */
  public showShards(database: string = this._defaultDB()): Promise<
    Array<{
      id: number;
      database: string;
      retention_policy: string;
      shard_group: number;
      start_time: string;
      end_time: string;
      expiry_time: string;
      owners: string;
    }>
  > {
    return this._pool
      .json(
        this._getQueryOpts(
          {
            q: "show shards ",
          },
          "GET",
        ),
      )
      .then((result) =>
        parseSingle<{
          id: number;
          database: string;
          retention_policy: string;
          shard_group: number;
          start_time: string;
          end_time: string;
          expiry_time: string;
          owners: string;
        }>(result).filter(function (i) {
          return i.database === database;
        }),
      );
  }

  /**
   * Drops a shard with the provided number.
   * @param shard_id
   * @return
   * @example
   * influx.dropShard(3)
   */
  public dropShard(shard_id: number): Promise<void> {
    return this._pool
      .json(
        this._getQueryOpts(
          {
            q: `drop shard ${shard_id}`,
          },
          "POST",
        ),
      )
      .then(assertNoErrors)
      .then(() => undefined);
  }

  /**
   * WritePoints sends a list of points together in a batch to InfluxDB. In
   * each point you must specify the measurement name to write into as well
   * as a list of tag and field values. Optionally, you can specify the
   * time to tag that point at, defaulting to the current time.
   *
   * If you defined a schema for the measurement in the options you passed
   * to `new Influx(options)`, we'll use that to make sure that types get
   * cast correctly and that there are no extraneous fields or columns.
   *
   * For best performance, it's recommended that you batch your data into
   * sets of a couple thousand records before writing it. In the future we'll
   * have some utilities within node-influx to make this easier.
   *
   * ---
   *
   * A note when using manually-specified times and precisions: by default
   * we write using the `ms` precision since that's what JavaScript gives us.
   * You can adjust this. However, there is some special behaviour if you
   * manually specify a timestamp in your points:
   *  - if you specify the timestamp as a Date object, we'll convert it to
   *    milliseconds and manipulate it as needed to get the right precision
   *  - if provide a INanoDate as returned from {@link toNanoTime} or the
   *    results from an Influx query, we'll be able to pull the precise
   *    nanosecond timestamp and manipulate it to get the right precision
   *  - if you provide a string or number as the timestamp, we'll pass it
   *    straight into Influx.
   *
   * Please see the IPoint and IWriteOptions types for a
   * full list of possible options.
   *
   * @param points
   * @param [options]
   * @return
   * @example
   * // write a point into the default database with
   * // the default retention policy.
   * influx.writePoints([
   *   {
   *     measurement: 'perf',
   *     tags: { host: 'box1.example.com' },
   *     fields: { cpu: getCpuUsage(), mem: getMemUsage() },
   *   }
   * ])
   *
   * // you can manually specify the database,
   * // retention policy, and time precision:
   * influx.writePoints([
   *   {
   *     measurement: 'perf',
   *     tags: { host: 'box1.example.com' },
   *     fields: { cpu: getCpuUsage(), mem: getMemUsage() },
   *     timestamp: getLastRecordedTime(),
   *   }
   * ], {
   *   database: 'my_db',
   *   retentionPolicy: '1d',
   *   precision: 's'
   * })
   */
  public writePoints(
    points: IPoint[],
    options: IWriteOptions = {},
  ): Promise<void> {
    const {
      database = this._defaultDB(),
      precision = "n" as grammar.TimePrecision,
      retentionPolicy,
    } = options;

    let payload = "";
    points.forEach((point) => {
      const { measurement, tags, fieldsPairs, tagsNames, castedTimestamp } =
        this.parsePoint(point, { database, precision });

      payload += (payload.length > 0 ? "\n" : "") + measurement;

      for (let tagsName of tagsNames) {
        payload +=
          "," +
          grammar.escape.tag(tagsName) +
          "=" +
          grammar.escape.tag(tags[tagsName]);
      }

      for (let i = 0; i < fieldsPairs.length; i += 1) {
        payload +=
          (i === 0 ? " " : ",") +
          grammar.escape.tag(fieldsPairs[i][0]) +
          "=" +
          fieldsPairs[i][1];
      }

      if (castedTimestamp !== undefined) {
        payload += " " + castedTimestamp;
      }
    });

    return this._pool.discard({
      body: payload,
      method: "POST",
      path: "/write",
      query: {
        db: database,
        p: this._options.password,
        precision,
        rp: retentionPolicy,
        u: this._options.username,
      },
    });
  }

  /**
   * ParsePoint will perform the coercions/schema checks and return the data
   * required for writing a point. This will throw an error if a schema check
   * or coercion fails. This can be useful for flagging or "throwing out" bad
   * points in a batch write to prevent the entire batch from getting aborted
   *
   * ---
   *
   * A note when using this function, {@link InfluxDB#writePoints} will still perform
   * the same checks, so any pre-processed data will be checked for validity twice which
   * has potential performance implications on large data sets
   *
   * @param point
   * @param [options]
   * @return
   * @example
   * // parse a point as if it is getting written to the default
   * // databse with the default time precision
   * influx.parsePoint({
   *     measurement: 'perf',
   *     tags: { host: 'box1.example.com' },
   *     fields: { cpu: getCpuUsage(), mem: getMemUsage() },
   * })
   *
   * // you can manually specify the database and time precision
   * influx.parsePoint({
   *     measurement: 'perf',
   *     tags: { host: 'box1.example.com' },
   *     fields: { cpu: getCpuUsage(), mem: getMemUsage() },
   * }, {
   *   precision: 's',
   *   database: 'my_db'
   * })
   *
   * // if an error occurs, you can catch the error with try...catch
   * try {
   *   influx.parsePoint({
   *     measurement: 'perf',
   *     tags: { host: 'box1.example.com', myExtraneousTag: 'value' },
   *     fields: { cpu: getCpuUsage(), mem: getMemUsage(), myExtraneousField: 'value' },
   *   })
   * } catch(err) {
   *   handleError(err);
   * }
   */
  parsePoint(point: IPoint, options: IParseOptions = {}): IParsedPoint {
    const { database = this._defaultDB(), precision = "n" } = options;

    const { fields = {}, tags = {}, measurement, timestamp } = point;

    const schema =
      this._schema[database] && this._schema[database][measurement];
    const fieldsPairs = schema
      ? schema.coerceFields(fields)
      : coerceBadly(fields);
    const tagsNames = schema ? schema.checkTags(tags) : Object.keys(tags);
    const castedTimestamp =
      timestamp && grammar.castTimestamp(timestamp, precision);
    return {
      fields,
      tags,
      measurement,
      timestamp,
      fieldsPairs,
      tagsNames,
      castedTimestamp,
    };
  }

  /**
   * WriteMeasurement functions similarly to {@link InfluxDB#writePoints}, but
   * it automatically fills in the `measurement` value for all points for you.
   *
   * @param measurement
   * @param points
   * @param [options]
   * @return
   * @example
   * influx.writeMeasurement('perf', [
   *   {
   *     tags: { host: 'box1.example.com' },
   *     fields: { cpu: getCpuUsage(), mem: getMemUsage() },
   *   }
   * ])
   */
  public writeMeasurement(
    measurement: string,
    points: IPoint[],
    options: IWriteOptions = {},
  ): Promise<void> {
    points = points.map((p) => ({ measurement, ...p }));
    return this.writePoints(points, options);
  }

  public query<T>(
    query: string[],
<<<<<<< HEAD
    options?: IQueryOptions
  ): Promise<Array<IResults<T & {time: grammar.INanoDate}>>>;
=======
    options?: IQueryOptions,
  ): Promise<Array<IResults<T>>>;
>>>>>>> b733a533

  public query<T>(query: string, options?: IQueryOptions): Promise<IResults<T & {time: grammar.INanoDate}>>;

  /**
   * .query() runs a query (or list of queries), and returns the results in a
   * friendly format, {@link IResults}. If you run multiple queries, an array of results
   * will be returned, otherwise a single result (array of objects) will be returned.
   *
   * @param query
   * @param [options]
   * @return result(s)
   * @example
   * influx.query('select * from perf').then(results => {
   *   console.log(results)
   * })
   */
  public query<T>(
    query: string | string[],
<<<<<<< HEAD
    options: IQueryOptions = {}
  ): Promise<IResults<T & {time: grammar.INanoDate}> | Array<IResults<T & {time: grammar.INanoDate}>>> {
=======
    options: IQueryOptions = {},
  ): Promise<IResults<T> | Array<IResults<T>>> {
>>>>>>> b733a533
    if (Array.isArray(query)) {
      query = query.join(";");
    }

    // If the consumer asked explicitly for nanosecond precision parsing,
    // remove that to cause Influx to give us ISO dates that
    // we can parse correctly.
    if (options.precision === "n") {
      options = { ...options }; // Avoid mutating
      delete options.precision;
    }

    return this.queryRaw(query, options).then((res) =>
      parse<T>(res, options.precision),
    );
  }

  /**
   * QueryRaw functions similarly to .query() but it does no fancy
   * transformations on the returned data; it calls `JSON.parse` and returns
   * those results verbatim.
   *
   * @param query
   * @param [options]
   * @return
   * @example
   * influx.queryRaw('select * from perf').then(rawData => {
   *   console.log(rawData)
   * })
   */
  public queryRaw(
    query: string | string[],
    options: IQueryOptions = {},
  ): Promise<any> {
    const {
      database = this._defaultDB(),
      retentionPolicy,
      placeholders = {},
    } = options;

    if (query instanceof Array) {
      query = query.join(";");
    }

    return this._pool.json(
      this._getQueryOpts({
        db: database,
        epoch: options.precision,
        q: query,
        rp: retentionPolicy,
        params: JSON.stringify(placeholders),
      }),
    );
  }

  /**
   * Pings all available hosts, collecting online status and version info.
   * @param timeout Given in milliseconds
   * @return
   * @example
   * influx.ping(5000).then(hosts => {
   *   hosts.forEach(host => {
   *     if (host.online) {
   *       console.log(`${host.url.host} responded in ${host.rtt}ms running ${host.version})`)
   *     } else {
   *       console.log(`${host.url.host} is offline :(`)
   *     }
   *   })
   * })
   */
  public ping(timeout: number): Promise<IPingStats[]> {
    let auth: string = undefined;

    if (typeof this._options.username === "string") {
      auth = `${this._options.username}:${this._options.password || ""}`;
    }

    return this._pool.ping(timeout, "/ping", auth);
  }

  /**
   * Returns the default database that queries operates on. It throws if called
   * when a default database isn't set.
   * @private
   */
  private _defaultDB(): string {
    if (!this._options.database) {
      throw new Error(
        "Attempted to run an influx query without a default" +
          " database specified or an explicit database provided.",
      );
    }

    return this._options.database;
  }

  /**
   * Creates options to be passed into the pool to query databases.
   * @private
   */
  private _getQueryOpts(params: any, method = "GET"): any {
    return {
      method,
      path: "/query",
      query: {
        p: this._options.password,
        u: this._options.username,
        ...params,
      },
    };
  }

  /**
   * Creates specified measurement schema
   *
   * @private
   * @param {ISchemaOptions} schema
   * @memberof InfluxDB
   */
  private _createSchema(schema: ISchemaOptions): void {
    schema.database = schema.database || this._options.database;
    if (!schema.database) {
      throw new Error(
        `Schema ${schema.measurement} doesn't have a database specified,` +
          "and no default database is provided!",
      );
    }

    if (!this._schema[schema.database]) {
      this._schema[schema.database] = Object.create(null);
    }

    this._schema[schema.database][schema.measurement] = new Schema(schema);
  }
}<|MERGE_RESOLUTION|>--- conflicted
+++ resolved
@@ -1441,13 +1441,8 @@
 
   public query<T>(
     query: string[],
-<<<<<<< HEAD
     options?: IQueryOptions
   ): Promise<Array<IResults<T & {time: grammar.INanoDate}>>>;
-=======
-    options?: IQueryOptions,
-  ): Promise<Array<IResults<T>>>;
->>>>>>> b733a533
 
   public query<T>(query: string, options?: IQueryOptions): Promise<IResults<T & {time: grammar.INanoDate}>>;
 
@@ -1466,13 +1461,8 @@
    */
   public query<T>(
     query: string | string[],
-<<<<<<< HEAD
     options: IQueryOptions = {}
   ): Promise<IResults<T & {time: grammar.INanoDate}> | Array<IResults<T & {time: grammar.INanoDate}>>> {
-=======
-    options: IQueryOptions = {},
-  ): Promise<IResults<T> | Array<IResults<T>>> {
->>>>>>> b733a533
     if (Array.isArray(query)) {
       query = query.join(";");
     }
